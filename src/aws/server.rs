use crate::aws::{AwsWrappedEvent, Event, Output, TimeControl, Action};
use crate::position::{Komi, Position};
use crate::search::MctsSetting;
use crate::search::{self, MonteCarloTree};
use board_game_traits::{GameResult, Position as EvalPosition};
use lambda_runtime::Context;
use pgn_traits::PgnPosition;
use std::convert::TryFrom;
use std::time::{Duration, Instant};

type Error = Box<dyn std::error::Error + Sync + Send>;


/// AWS serverside handler
pub async fn handle_aws_event(e: AwsWrappedEvent, c: Context) -> Result<Output, Error> {
    println!("input={}", e.body.replace("\r", " ").replace("\n", "")); // log query to AWS CloudWatch
    let e: Event = serde_json::from_str(&e.body)?;
    if let Some(tps) = &e.tps {
        println!("tps={};komi={};", tps, e.komi); // log query to AWS CloudWatch
    } else {
        println!("moves={};komi={};", e.moves.join(" "), e.komi); // log query to AWS CloudWatch
    }
    match e.size {
        4 => handle_aws_event_generic::<4>(e, c),
        5 => handle_aws_event_generic::<5>(e, c),
        6 => handle_aws_event_generic::<6>(e, c),
        s => panic!("Unsupported board size {}", s),
    }
}

pub fn handle_aws_event_generic<const S: usize>(e: Event, _c: Context) -> Result<Output, Error> {
    let komi = Komi::try_from(e.komi)?;
    let eval_komi = match e.eval_komi {
        Some(komi_f64) => Komi::try_from(komi_f64)?,
        None => komi,
    };
    let mut position = match e.tps {
        Some(tps) => <Position<S>>::from_fen_with_komi(&tps, komi)?,
        None => <Position<S>>::start_position_with_komi(komi),
    };
    for move_string in e.moves {
        let mv = position.move_from_san(&move_string)?;
        let mut legal_moves = vec![];
        position.generate_moves(&mut legal_moves);
        if !legal_moves.contains(&mv) {
            return Err(format!("Illegal {}s move {}", S, move_string).into());
        }
        position.do_move(mv);
    }

    match position.game_result() {
        Some(GameResult::Draw) => {
            return Ok(Output::SuggestMove {
                score: 0.5,
                // defaults
                pv: Vec::new(),
                nodes: 0,
                mem_usage: 0,
                time_taken: Duration::default(),
            })
        }
        Some(result) if result == GameResult::win_by(position.side_to_move()) => {
            return Ok(Output::SuggestMove {
                score: 0.0,
                // defaults
                pv: Vec::new(),
                nodes: 0,
                mem_usage: 0,
                time_taken: Duration::default(),
            })
        }
        Some(_) => {
            return Ok(Output::SuggestMove {
                score: 1.0,
                // defaults
                pv: Vec::new(),
                nodes: 0,
                mem_usage: 0,
                time_taken: Duration::default(),
            })
        }
        None => (),
    }

    let settings = if let Some(dirichlet) = e.dirichlet_noise {
        MctsSetting::default().add_dirichlet(dirichlet)
    } else {
        MctsSetting::default()
    }
    .add_rollout_depth(e.rollout_depth)
    .add_rollout_temperature(e.rollout_temperature)
    .mem_usage(2_usize.pow(30))
    .add_value_params(<Position<S>>::value_params(eval_komi))
    .add_policy_params(<Position<S>>::policy_params(eval_komi));

    let start_time = Instant::now();
    match e.action {
        Action::SuggestMoves => {
            match e.time_control {
                TimeControl::Time(time_left, _increment) => {
                    let max_time = time_left;
                    let mut tree = MonteCarloTree::with_settings(position, settings);
                    tree.search_for_time(max_time, |_| {});

                    let best_children = tree.best_children_info(10);

<<<<<<< HEAD
                    Ok(Output::SuggestMoves(best_children))
                }
                TimeControl::FixedNodes(nodes) => {
                    let mut tree = search::MonteCarloTree::with_settings(position, settings);
                    for _ in 0..nodes {
                        if tree.select().is_none() {
                            eprintln!("Warning: Search stopped early due to OOM");
                            break;
                        };
                    }
                    let best_children = tree.best_children_info(10);
                    Ok(Output::SuggestMoves(best_children))
                }
            }
=======
            let mut tree = MonteCarloTree::with_settings(position, settings);
            tree.search_for_time(max_time, |_| {});

            let score = 1.0 - tree.best_move().1;
            let pv = tree.pv().map(|mv| mv.to_string()).collect();
            Ok(Output {
                pv,
                score,
                nodes: tree.visits(),
                mem_usage: tree.mem_usage() as u64,
                time_taken: start_time.elapsed(),
            })
>>>>>>> 6d41ccbb
        }
        Action::SuggestMove => {
            match e.time_control {
                TimeControl::Time(time_left, increment) => {
                    let max_time = if position.half_moves_played() < 4 {
                        Duration::min(time_left / 80 + increment / 6, Duration::from_secs(40))
                    } else {
                        Duration::min(time_left / 40 + increment / 3, Duration::from_secs(40))
                    };

                    let mut tree = MonteCarloTree::with_settings(position, settings);
                    tree.search_for_time(max_time, |_| {});

                    let score = 1.0 - tree.best_move().1;
                    let pv = tree.pv().map(|mv| mv.to_string::<S>()).collect();
                    Ok(Output::SuggestMove {
                        pv,
                        score,
                        nodes: tree.visits(),
                        mem_usage: tree.mem_usage() as u64,
                        time_taken: start_time.elapsed(),
                    })
                }
                TimeControl::FixedNodes(nodes) => {
                    let mut tree = search::MonteCarloTree::with_settings(position, settings);
                    for _ in 0..nodes {
                        if tree.select().is_none() {
                            eprintln!("Warning: Search stopped early due to OOM");
                            break;
                        };
                    }
                    let score = 1.0 - tree.best_move().1;
                    let pv = tree.pv().map(|mv| mv.to_string::<S>()).collect();
                    Ok(Output::SuggestMove {
                        pv,
                        score,
                        nodes: tree.visits(),
                        mem_usage: tree.mem_usage() as u64,
                        time_taken: start_time.elapsed(),
                    })
                }
            }
<<<<<<< HEAD
=======
            let score = 1.0 - tree.best_move().1;
            let pv = tree.pv().map(|mv| mv.to_string()).collect();
            Ok(Output {
                pv,
                score,
                nodes: tree.visits(),
                mem_usage: tree.mem_usage() as u64,
                time_taken: start_time.elapsed(),
            })
>>>>>>> 6d41ccbb
        }
    }
}<|MERGE_RESOLUTION|>--- conflicted
+++ resolved
@@ -104,7 +104,6 @@
 
                     let best_children = tree.best_children_info(10);
 
-<<<<<<< HEAD
                     Ok(Output::SuggestMoves(best_children))
                 }
                 TimeControl::FixedNodes(nodes) => {
@@ -119,20 +118,6 @@
                     Ok(Output::SuggestMoves(best_children))
                 }
             }
-=======
-            let mut tree = MonteCarloTree::with_settings(position, settings);
-            tree.search_for_time(max_time, |_| {});
-
-            let score = 1.0 - tree.best_move().1;
-            let pv = tree.pv().map(|mv| mv.to_string()).collect();
-            Ok(Output {
-                pv,
-                score,
-                nodes: tree.visits(),
-                mem_usage: tree.mem_usage() as u64,
-                time_taken: start_time.elapsed(),
-            })
->>>>>>> 6d41ccbb
         }
         Action::SuggestMove => {
             match e.time_control {
@@ -147,7 +132,7 @@
                     tree.search_for_time(max_time, |_| {});
 
                     let score = 1.0 - tree.best_move().1;
-                    let pv = tree.pv().map(|mv| mv.to_string::<S>()).collect();
+                    let pv = tree.pv().map(|mv| mv.to_string()).collect();
                     Ok(Output::SuggestMove {
                         pv,
                         score,
@@ -165,7 +150,7 @@
                         };
                     }
                     let score = 1.0 - tree.best_move().1;
-                    let pv = tree.pv().map(|mv| mv.to_string::<S>()).collect();
+                    let pv = tree.pv().map(|mv| mv.to_string()).collect();
                     Ok(Output::SuggestMove {
                         pv,
                         score,
@@ -175,18 +160,6 @@
                     })
                 }
             }
-<<<<<<< HEAD
-=======
-            let score = 1.0 - tree.best_move().1;
-            let pv = tree.pv().map(|mv| mv.to_string()).collect();
-            Ok(Output {
-                pv,
-                score,
-                nodes: tree.visits(),
-                mem_usage: tree.mem_usage() as u64,
-                time_taken: start_time.elapsed(),
-            })
->>>>>>> 6d41ccbb
         }
     }
 }