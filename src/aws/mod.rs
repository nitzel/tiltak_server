--- conflicted
+++ resolved
@@ -31,24 +31,14 @@
     pub action: Action,
 }
 
-<<<<<<< HEAD
 #[derive(Debug, Clone, Serialize, Deserialize)]
 pub enum Output {
     SuggestMoves(Vec<MoveInfo>),
     SuggestMove {
         pv: Vec<String>,
         score: f32,
-        nodes: u64,
+        nodes: u32,
         mem_usage: u64,
         time_taken: time::Duration,
     },
-=======
-#[derive(Debug, Default, PartialEq, Clone, Serialize, Deserialize)]
-pub struct Output {
-    pub pv: Vec<String>,
-    pub score: f32,
-    pub nodes: u32,
-    pub mem_usage: u64,
-    pub time_taken: time::Duration,
->>>>>>> 6d41ccbb
 }