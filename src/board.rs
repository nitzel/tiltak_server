--- conflicted
+++ resolved
@@ -38,16 +38,10 @@
 use std::{fmt, iter, ops};
 
 /// Extra items for tuning evaluation constants.
-<<<<<<< HEAD
 pub trait TunableBoard<const N: usize, const M: usize>: BoardTrait {
     const VALUE_PARAMS: [f32; N];
     const POLICY_PARAMS: [f32; M];
-=======
-pub trait TunableBoard: BoardTrait {
     type ExtraData;
-    const VALUE_PARAMS: &'static [f32];
-    const POLICY_PARAMS: &'static [f32];
->>>>>>> 29a3b12c
 
     fn static_eval_coefficients(&self, coefficients: &mut [f32]);
 
@@ -1164,11 +1158,7 @@
         simple_moves: &mut Vec<Move>,
         moves: &mut Vec<(Move, search::Score)>,
     ) {
-<<<<<<< HEAD
-        self.generate_moves_with_params(&Board::POLICY_PARAMS, simple_moves, moves)
-=======
-        self.generate_moves_with_params(Board::POLICY_PARAMS, group_data, simple_moves, moves)
->>>>>>> 29a3b12c
+        self.generate_moves_with_params(&Board::POLICY_PARAMS, group_data, simple_moves, moves)
     }
 
     fn count_all_pieces(&self) -> u8 {
@@ -1612,138 +1602,10 @@
     0, 1, 2, 1, 0, 1, 3, 4, 3, 1, 2, 4, 5, 4, 2, 1, 3, 4, 3, 1, 0, 1, 2, 1, 0,
 ];
 
-<<<<<<< HEAD
-impl TunableBoard<55, 65> for Board {
-    #[allow(clippy::unreadable_literal)]
-    const VALUE_PARAMS: [f32; 55] = [
-        0.02410072,
-        0.18671544,
-        0.26740885,
-        0.2908829,
-        0.318866,
-        0.26012158,
-        0.286522,
-        0.60670507,
-        0.3965485,
-        0.9069464,
-        0.8984828,
-        0.2710555,
-        -0.49013802,
-        -0.07806004,
-        -0.07385007,
-        0.3303005,
-        0.5447981,
-        1.0391511,
-        0.89429027,
-        0.94668573,
-        1.1238872,
-        0.39352033,
-        0.30208322,
-        0.6673585,
-        -0.34026077,
-        -0.14737698,
-        -0.14405948,
-        0.30268943,
-        -0.04500769,
-        0.14808108,
-        -0.06126654,
-        1.2800529,
-        0.84339494,
-        0.06345847,
-        0.6141379,
-        0.3910885,
-        -0.038572367,
-        -0.16753507,
-        -0.15440479,
-        0.60737604,
-        -0.7032435,
-        -0.36058593,
-        -0.07766759,
-        0.11693997,
-        0.43863094,
-        -0.9403858,
-        -0.6100272,
-        -0.103776984,
-        0.49591404,
-        1.1538436,
-        0.006547498,
-        -0.012822034,
-        -0.16325843,
-        0.2083021,
-        0.20223762,
-    ];
-    #[allow(clippy::unreadable_literal)]
-    const POLICY_PARAMS: [f32; 65] = [
-        0.9477754,
-        0.10378754,
-        0.3924614,
-        0.6056344,
-        0.8877768,
-        1.0994278,
-        0.5811459,
-        -1.6633384,
-        -1.7922355,
-        -1.9501796,
-        -1.4877243,
-        -1.3517424,
-        -1.1867427,
-        -1.0821244,
-        -0.82188815,
-        -0.60064805,
-        -0.5356799,
-        -0.0032036346,
-        5.35226,
-        -0.52322936,
-        -0.3393809,
-        0.36032686,
-        0.98925066,
-        1.0633111,
-        -0.45140892,
-        -0.036213383,
-        0.5973497,
-        0.5468772,
-        0.14228758,
-        0.49661297,
-        0.18683204,
-        0.6364823,
-        0.016629428,
-        0.0055891047,
-        0.036096517,
-        -0.00076785433,
-        -0.41087645,
-        0.6694517,
-        0.030015104,
-        0.23381847,
-        0.21762341,
-        0.7227703,
-        -0.5002703,
-        2.6378138,
-        0.7903876,
-        2.4286666,
-        3.6136656,
-        0.74163043,
-        -3.5361943,
-        -1.6966891,
-        0.85231364,
-        1.0696448,
-        0.37735894,
-        0.5030796,
-        0.08526104,
-        0.50788814,
-        -0.61148083,
-        0.27265176,
-        -1.5981321,
-        -1.8658592,
-        -1.3648456,
-        -1.5702316,
-        0.56705284,
-        0.8650048,
-        1.9087225,
-=======
-impl TunableBoard for Board {
+impl TunableBoard<69, 91> for Board {
     type ExtraData = GroupData;
     #[allow(clippy::unreadable_literal)]
-    const VALUE_PARAMS: &'static [f32] = &[
+    const VALUE_PARAMS: [f32; 69] = [
         -0.00044795033,
         0.15347332,
         0.14927012,
@@ -1815,7 +1677,7 @@
         -0.0380222,
     ];
     #[allow(clippy::unreadable_literal)]
-    const POLICY_PARAMS: &'static [f32] = &[
+    const POLICY_PARAMS: [f32; 91] = [
         0.9308273,
         -0.07929533,
         0.057767794,
@@ -1907,7 +1769,6 @@
         -0.09838614,
         1.0067077,
         1.4960983,
->>>>>>> 29a3b12c
     ];
 
     fn static_eval_coefficients(&self, coefficients: &mut [f32]) {
